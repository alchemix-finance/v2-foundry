--- conflicted
+++ resolved
@@ -2,14 +2,9 @@
 src = 'src'
 out = 'out'
 libs = ['lib']
-<<<<<<< HEAD
-remappings = ['ds-test/=lib/ds-test/src/']
+remappings = ['ds-test/=lib/ds-test/src/', 'openzeppelin/=lib/openzeppelin-contracts/contracts']
 # solc_version = "0.8.11"
 solc = "/opt/homebrew/bin/solc" # Using 0.8.13 which isn't in foundry yet
-=======
-remappings = ['ds-test/=lib/ds-test/src/', 'openzeppelin/=lib/openzeppelin-contracts/contracts']
-solc_version = "0.8.11"
->>>>>>> 2da5f3a4
 optimizer_runs = 200
 ignored_error_codes = [1878]
 viaIr = true
