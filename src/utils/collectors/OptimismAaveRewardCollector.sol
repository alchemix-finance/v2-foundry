--- conflicted
+++ resolved
@@ -33,11 +33,7 @@
 
     uint256 constant FIXED_POINT_SCALAR = 1e18;
     uint256 constant BPS = 10000;
-<<<<<<< HEAD
     string public version = "1.1.0";
-=======
-    string public override version = "1.1.0";
->>>>>>> 8cc5f291
     address public alchemist;
     address public debtToken;
     address public rewardToken;
@@ -97,10 +93,6 @@
         uint256 totalToSwap = claimable + TokenUtils.safeBalanceOf(rewardToken, address(this));
 
         // Ensure that round is complete, otherwise price is stale.
-<<<<<<< HEAD
-=======
-        // OP to USD
->>>>>>> 8cc5f291
         (
             uint80 roundID,
             int256 opToUsd,
@@ -108,7 +100,6 @@
             uint256 updateTime,
             uint80 answeredInRound
         ) = IChainlinkOracle(opToUsdOracle).latestRoundData();
-<<<<<<< HEAD
         
         require(
             opToUsd > 0, 
@@ -142,36 +133,6 @@
             expectedExchange = totalToSwap * uint(opToUsd) / 1e8;
         } else if (debtToken == alEthOptimism) {
             expectedExchange = totalToSwap * uint(uint(opToUsd)) / uint(ethToUsd);
-=======
-        require(
-            answeredInRound >= roundID,
-            "Chainlink Price Stale"
-        );
-
-        require(opToUsd > 0, "Chainlink Malfunction");
-        require(updateTime != 0, "Incomplete round");
-
-        // OP to ETH
-        (
-            uint80 roundID2,
-            int256 ethToUsd,
-            ,
-            uint256 updateTime2,
-            uint80 answeredInRound2
-        ) = IChainlinkOracle(ethToUsdOracle).latestRoundData();
-        require(
-            answeredInRound2 >= roundID2,
-            "Chainlink Price Stale"
-        );
-
-        require(ethToUsd > 0, "Chainlink Malfunction");
-        require(updateTime2 != 0, "Incomplete round");
-
-        if (debtToken == alUsdOptimism) {
-            expectedExchange = totalToSwap * uint256(opToUsd) / 1e8;
-        } else if (debtToken == alEthOptimism) {
-            expectedExchange = totalToSwap * uint256(opToUsd) / uint256(ethToUsd);
->>>>>>> 8cc5f291
         } else {
             revert IllegalState("Invalid debt token");
         }
