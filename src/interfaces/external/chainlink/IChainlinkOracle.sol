--- conflicted
+++ resolved
@@ -8,10 +8,6 @@
   function getAnswer(uint256 roundId) external view returns (int256);
   function getTimestamp(uint256 roundId) external view returns (uint256);
   function latestRoundData() external view returns (uint80, int256, uint256, uint256, uint80);
-<<<<<<< HEAD
-
-=======
->>>>>>> 7e6577f8
   event AnswerUpdated(int256 indexed current, uint256 indexed roundId, uint256 updatedAt);
   event NewRound(uint256 indexed roundId, address indexed startedBy, uint256 startedAt);
 }