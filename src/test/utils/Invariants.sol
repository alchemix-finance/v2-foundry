--- conflicted
+++ resolved
@@ -3,15 +3,9 @@
 
 import { Functionalities } from "./Functionalities.sol";
 
-<<<<<<< HEAD
-import { IERC20 } from "openzeppelin-contracts/contracts/token/ERC20/IERC20.sol";
+import { IERC20 } from "../../../lib/openzeppelin-contracts/contracts/token/ERC20/IERC20.sol";
 
-import { AlchemistV2 } from "src/AlchemistV2.sol";
-=======
-import {IERC20} from "../../../lib/openzeppelin-contracts/contracts/token/ERC20/IERC20.sol";
-
-import {AlchemistV2} from "../../AlchemistV2.sol";
->>>>>>> 0d8f544a
+import { AlchemistV2 } from "../../AlchemistV2.sol";
 
 contract Invariants is Functionalities {
 	/* Invariant A1: Assume all CDPs are fully updated (using _poke) and no rounding errors. */
