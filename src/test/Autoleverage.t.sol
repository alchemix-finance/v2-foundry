pragma solidity ^0.8.11;

<<<<<<< HEAD
=======
import {console} from "forge-std/console.sol";
import {stdCheats} from "forge-std/stdlib.sol";
>>>>>>> 28dd2975
import {DSTest} from "ds-test/test.sol";
import {IERC20} from "openzeppelin-contracts/contracts/token/ERC20/IERC20.sol";

import {IAlchemistV2} from "../interfaces/IAlchemistV2.sol";
import {IWhitelist} from "../interfaces/IWhitelist.sol";

import {DSTestPlus} from "./utils/DSTestPlus.sol";
import {Hevm} from "./utils/Hevm.sol";
import {AutoleverageCurveMetapool} from "../AutoleverageCurveMetapool.sol";
import {AutoleverageCurveFactoryethpool} from "../AutoleverageCurveFactoryethpool.sol";
import {AutoleverageBase} from "../AutoleverageBase.sol";

contract AutoleverageTest is DSTestPlus, stdCheats {

    AutoleverageCurveMetapool immutable metapoolHelper = new AutoleverageCurveMetapool();
    AutoleverageCurveFactoryethpool immutable factoryethpoolHelper = new AutoleverageCurveFactoryethpool();
    address constant daiWhale = 0xE78388b4CE79068e89Bf8aA7f218eF6b9AB0e9d0;
    address constant wethWhale = 0xE78388b4CE79068e89Bf8aA7f218eF6b9AB0e9d0;
    IERC20 constant dai = IERC20(0x6B175474E89094C44Da98b954EedeAC495271d0F);
    IERC20 constant weth = IERC20(0xC02aaA39b223FE8D0A0e5C4F27eAD9083C756Cc2);
    address constant whitelistOwner = 0x9e2b6378ee8ad2A4A95Fe481d63CAba8FB0EBBF9;


    function setUp() public {
        hevm.label(address(metapoolHelper), "helper");
        hevm.label(address(factoryethpoolHelper), "helper");
        hevm.label(daiWhale, "whale");
        hevm.label(address(dai), "dai");
        hevm.label(address(weth), "weth");
    }

    function testFlashLoanMetapool() public {
        address metapool = 0x43b4FdFD4Ff969587185cDB6f0BD875c5Fc83f8c; // alUSD-3CRV metapool
        int128 metapoolI = 0; // alUSD index
        int128 metapoolJ = 1; // DAI index
        address alchemist = 0x5C6374a2ac4EBC38DeA0Fc1F8716e5Ea1AdD94dd; // Alchemist alUSD
        address yieldToken = 0xdA816459F1AB5631232FE5e97a05BBBb94970c95; // yvDAI
        uint256 collateralInitial = 1_000_000 ether;
        uint256 collateralTotal = 1_900_000 ether;
        uint256 slippageMultiplier = 10100; // out of 10000
        uint256 targetDebt = (collateralTotal - collateralInitial) * slippageMultiplier / 10000;
        address recipient = daiWhale;

        hevm.label(alchemist, "alchemist");
        hevm.label(yieldToken, "yieldToken");

        // Add metapoolHelper contract to whitelist
        address whitelist = IAlchemistV2(alchemist).whitelist();
        hevm.prank(whitelistOwner, whitelistOwner);
        IWhitelist(whitelist).add(address(metapoolHelper));

<<<<<<< HEAD
        hevm.label(whitelist, "whitelist");
=======
        // tip(address(weth), daiWhale, 1);
>>>>>>> 28dd2975

        // Impersonate the EOA whale
        hevm.startPrank(daiWhale, daiWhale);
        dai.approve(address(metapoolHelper), collateralInitial);
        IAlchemistV2(alchemist).approveMint(address(metapoolHelper), type(uint256).max);
        
        metapoolHelper.autoleverage(
            metapool,
            metapoolI,
            metapoolJ,
            alchemist,
            yieldToken,
            collateralInitial,
            collateralTotal,
            targetDebt
        );

        // Calculate collateral and ensure gte target
        (uint256 shares, ) = IAlchemistV2(alchemist).positions(recipient, yieldToken);

        IAlchemistV2.YieldTokenParams memory yieldTokenParams = IAlchemistV2(alchemist).getYieldTokenParameters(yieldToken);
        uint256 collateralValue = yieldTokenParams.expectedValue * shares / yieldTokenParams.totalShares;
        assertGe(collateralValue, collateralTotal, "Collateral doesn't meet or exceed target");

        // Calculate debt and ensure it matches the target
        (int256 iDebt, ) = IAlchemistV2(alchemist).accounts(recipient);
        require(iDebt > 0, "Debt should be positive"); // Can't do ds-test assertGt here because int128 instead of uint256
        uint256 debt = uint256(iDebt);
        assertEq(debt, targetDebt, "Debt doesn't match target");
    }

    function testFlashLoanFactoryethpoolFromWeth() public {
        address factorypool = 0xC4C319E2D4d66CcA4464C0c2B32c9Bd23ebe784e; // alETH-ETH factoryethpool
        int128 factorypoolI = 1; // alETH index
        int128 factorypoolJ = 0; // ETH index
        address alchemist = 0x062Bf725dC4cDF947aa79Ca2aaCCD4F385b13b5c; // Alchemist alETH
        address yieldToken = 0xa258C4606Ca8206D8aA700cE2143D7db854D168c; // yvWETH
        uint256 collateralInitial = 100 ether;
        uint256 collateralTotal = 150 ether;
        uint256 slippageMultiplier = 10100; // out of 10000
        uint256 targetDebt = (collateralTotal - collateralInitial) * slippageMultiplier / 10000;
        address recipient = daiWhale;

        // Add factoryethpoolHelper contract to whitelist
        address whitelist = IAlchemistV2(alchemist).whitelist();
        hevm.prank(whitelistOwner, whitelistOwner);
        IWhitelist(whitelist).add(address(factoryethpoolHelper));

        // Impersonate the EOA whale
        hevm.startPrank(daiWhale, daiWhale);
        weth.approve(address(factoryethpoolHelper), collateralInitial);
        IAlchemistV2(alchemist).approveMint(address(factoryethpoolHelper), type(uint256).max);
        
        factoryethpoolHelper.autoleverage(
            factorypool,
            factorypoolI,
            factorypoolJ,
            alchemist,
            yieldToken,
            collateralInitial,
            collateralTotal,
            targetDebt
        );

        // Calculate collateral and ensure gte target
        (uint256 shares, ) = IAlchemistV2(alchemist).positions(recipient, yieldToken);

        IAlchemistV2.YieldTokenParams memory yieldTokenParams = IAlchemistV2(alchemist).getYieldTokenParameters(yieldToken);
        uint256 collateralValue = yieldTokenParams.expectedValue * shares / yieldTokenParams.totalShares;
        assertGe(collateralValue, collateralTotal, "Collateral doesn't meet or exceed target");

        // Calculate debt and ensure it matches the target
        (int256 iDebt, ) = IAlchemistV2(alchemist).accounts(recipient);
        require(iDebt > 0, "Debt should be positive");
        uint256 debt = uint256(iDebt);
        assertEq(debt, targetDebt, "Debt doesn't match target");
    }

    function testFlashLoanFactoryethpoolFromEth() public {
        address factorypool = 0xC4C319E2D4d66CcA4464C0c2B32c9Bd23ebe784e; // alETH-ETH factoryethpool
        int128 factorypoolI = 1; // alETH index
        int128 factorypoolJ = 0; // ETH index
        address alchemist = 0x062Bf725dC4cDF947aa79Ca2aaCCD4F385b13b5c; // Alchemist alETH
        address yieldToken = 0xa258C4606Ca8206D8aA700cE2143D7db854D168c; // yvWETH
        uint256 collateralInitial = 100 ether;
        uint256 collateralTotal = 150 ether;
        uint256 slippageMultiplier = 10100; // out of 10000
        uint256 targetDebt = (collateralTotal - collateralInitial) * slippageMultiplier / 10000;
        address recipient = daiWhale;

        // Add factoryethpoolHelper contract to whitelist
        address whitelist = IAlchemistV2(alchemist).whitelist();
        hevm.prank(whitelistOwner, whitelistOwner);
        IWhitelist(whitelist).add(address(factoryethpoolHelper));

        // Impersonate the EOA whale
        hevm.startPrank(daiWhale, daiWhale);
        // No weth approval here
        // weth.approve(address(factoryethpoolHelper), collateralInitial);
        IAlchemistV2(alchemist).approveMint(address(factoryethpoolHelper), type(uint256).max);
        
        factoryethpoolHelper.autoleverage{value: collateralInitial}(
            factorypool,
            factorypoolI,
            factorypoolJ,
            alchemist,
            yieldToken,
            collateralInitial,
            collateralTotal,
            targetDebt
        );

        // Calculate collateral and ensure gte target
        (uint256 shares, ) = IAlchemistV2(alchemist).positions(recipient, yieldToken);

        IAlchemistV2.YieldTokenParams memory yieldTokenParams = IAlchemistV2(alchemist).getYieldTokenParameters(yieldToken);
        uint256 collateralValue = yieldTokenParams.expectedValue * shares / yieldTokenParams.totalShares;
        assertGe(collateralValue, collateralTotal, "Collateral doesn't meet or exceed target");

        // Calculate debt and ensure it matches the target
        (int256 iDebt, ) = IAlchemistV2(alchemist).accounts(recipient);
        require(iDebt > 0, "Debt should be positive");
        uint256 debt = uint256(iDebt);
        assertEq(debt, targetDebt, "Debt doesn't match target");
    }

}<|MERGE_RESOLUTION|>--- conflicted
+++ resolved
@@ -1,10 +1,8 @@
 pragma solidity ^0.8.11;
 
-<<<<<<< HEAD
-=======
 import {console} from "forge-std/console.sol";
 import {stdCheats} from "forge-std/stdlib.sol";
->>>>>>> 28dd2975
+
 import {DSTest} from "ds-test/test.sol";
 import {IERC20} from "openzeppelin-contracts/contracts/token/ERC20/IERC20.sol";
 
@@ -56,11 +54,7 @@
         hevm.prank(whitelistOwner, whitelistOwner);
         IWhitelist(whitelist).add(address(metapoolHelper));
 
-<<<<<<< HEAD
         hevm.label(whitelist, "whitelist");
-=======
-        // tip(address(weth), daiWhale, 1);
->>>>>>> 28dd2975
 
         // Impersonate the EOA whale
         hevm.startPrank(daiWhale, daiWhale);
